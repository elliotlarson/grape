require 'rack'
require 'grape'
require 'hashie'

module Grape
  # An Endpoint is the proxy scope in which all routing
  # blocks are executed. In other words, any methods
  # on the instance level of this class may be called
  # from inside a `get`, `post`, etc. block.
  class Endpoint
    attr_accessor :block, :options, :settings
    attr_reader :env, :request

    def initialize(settings, options = {}, &block)
      @settings = settings
      @block = block
      @options = options

      raise ArgumentError, "Must specify :path option." unless options.key?(:path)
      options[:path] = Array(options[:path])
      options[:path] = ['/'] if options[:path].empty?

      raise ArgumentError, "Must specify :method option." unless options.key?(:method)
      options[:method] = Array(options[:method])

      options[:route_options] ||= {}
    end
    
    def routes
      @routes ||= prepare_routes
    end

    def mount_in(route_set)
      if options[:app] && options[:app].respond_to?(:endpoints)
        options[:app].endpoints.each{|e| e.mount_in(route_set)}
      else
<<<<<<< HEAD
        routes.each do |route|
          route_set.add_route(self,
            :path_info => route.route_compiled,
            :request_method => route.route_method
          )
        end
      end
    end
    
    def prepare_routes
      routes = []
      options[:method].each do |method|
        options[:path].each do |path|
          prepared_path = prepare_path(path)
          path = compile_path(path, !options[:app])
          regex = Rack::Mount::RegexpWithNamedGroups.new(path)
          path_params = regex.named_captures.map { |nc| nc[0] } - [ 'version', 'format' ]
          path_params |= (options[:route_options][:params] || [])
          request_method = (method.to_s.upcase unless method == :any)
          routes << Route.new(options[:route_options].clone.merge({
            :prefix => settings[:root_prefix],
            :version => settings[:version] ? settings[:version].join('|') : nil,
            :namespace => namespace,
            :method => request_method,
            :path => prepared_path,
            :params => path_params,
            :compiled => path,
            })
          )
=======
        options[:method].each do |method|
          options[:path].each do |path|
            prepared_path = prepare_path(path)
            path = compile_path(prepared_path, !options[:app])
            regex = Rack::Mount::RegexpWithNamedGroups.new(path)
            path_params = regex.named_captures.map { |nc| nc[0] } - [ 'version', 'format' ]
            path_params |= (options[:route_options][:params] || [])
            request_method = (method.to_s.upcase unless method == :any)

            # routes << Route.new(route_options.merge({
            #   :prefix => prefix,
            #   :version => settings[:version] ? settings[:version].join('|') : nil,
            #   :namespace => namespace,
            #   :method => request_method,
            #   :path => prepared_path,
            #   :params => path_params})
            # )

            route_set.add_route(self,
              :path_info => path,
              :request_method => request_method
            )
          end
>>>>>>> 4de96208
        end
      end
      routes
    end

    def prepare_path(path)
      parts = []
      parts << settings[:root_prefix] if settings[:root_prefix]
      parts << ':version' if settings[:version] && settings[:version_options][:using] == :path
      parts << namespace.to_s if namespace
      parts << path.to_s if path && '/' != path
      parts.last << '(.:format)'
      Rack::Mount::Utils.normalize_path(parts.join('/'))
    end
    
    def namespace
      Rack::Mount::Utils.normalize_path(settings.stack.map{|s| s[:namespace]}.join('/'))
    end

    def compile_path(prepared_path, anchor = true)
      endpoint_options = {}
      endpoint_options[:version] = /#{settings[:version].join('|')}/ if settings[:version]
      Rack::Mount::Strexp.compile(prepared_path, endpoint_options, %w( / . ? ), anchor)
    end

    def call(env)
      dup.call!(env)
    end

    def call!(env)
      env['api.endpoint'] = self
      if options[:app]
        options[:app].call(env)
      else
        builder = build_middleware
        builder.run options[:app] || lambda{|env| self.run(env) }
        builder.call(env)
      end
    end

    # The parameters passed into the request as
    # well as parsed from URL segments.
    def params
      @params ||= Hashie::Mash.new.deep_merge(request.params).deep_merge(env['rack.routing_args'] || {})
    end

    # The API version as specified in the URL.
    def version; env['api.version'] end

    # End the request and display an error to the
    # end user with the specified message.
    #
    # @param message [String] The message to display.
    # @param status [Integer] the HTTP Status Code. Defaults to 403.
    def error!(message, status=403)
      throw :error, :message => message, :status => status
    end

    # Set or retrieve the HTTP status code.
    #
    # @param status [Integer] The HTTP Status Code to return for this request.
    def status(status = nil)
      if status
        @status = status
      else
        return @status if @status
        case request.request_method.to_s.upcase
          when 'POST'
            201
          else
            200
        end
      end
    end

    # Set an individual header or retrieve
    # all headers that have been set.
    def header(key = nil, val = nil)
      if key
        val ? @header[key.to_s] = val : @header.delete(key.to_s)
      else
        @header
      end
    end

    # Allows you to define the response body as something other than the
    # return value.
    #
    # @example
    #   get '/body' do
    #     body "Body"
    #     "Not the Body"
    #   end
    #
    #   GET /body # => "Body"
    def body(value = nil)
      if value
        @body = value
      else
        @body
      end
    end

    # Allows you to make use of Grape Entities by setting
    # the response body to the serializable hash of the
    # entity provided in the `:with` option. This has the
    # added benefit of automatically passing along environment
    # and version information to the serialization, making it
    # very easy to do conditional exposures. See Entity docs
    # for more info.
    #
    # @example
    #
    #   get '/users/:id' do
    #     present User.find(params[:id]),
    #       :with => API::Entities::User,
    #       :admin => current_user.admin?
    #   end
    def present(object, options = {})
      entity_class = options.delete(:with)

      object.class.ancestors.each do |potential|
        entity_class ||= (settings[:representations] || {})[potential]
      end

      if entity_class
        embeds = {:env => env}
        embeds[:version] = env['api.version'] if env['api.version']
        body entity_class.represent(object, embeds.merge(options))
      else
        body object
      end
    end

    protected

    def run(env)
      @env = env
      @header = {}
      @request = Rack::Request.new(@env)

      self.extend helpers
      run_filters befores
      response_text = instance_eval &self.block
      run_filters afters

      [status, header, [body || response_text]]
    end

    def build_middleware
      b = Rack::Builder.new

      b.use Grape::Middleware::Error, 
        :default_status => settings[:default_error_status] || 403, 
        :rescue_all => settings[:rescue_all], 
        :rescued_errors => settings[:rescued_errors], 
        :format => settings[:error_format] || :txt, 
        :rescue_options => settings[:rescue_options],
        :rescue_handlers => settings[:rescue_handlers] || {}

      b.use Rack::Auth::Basic, settings[:auth][:realm], &settings[:auth][:proc] if settings[:auth] && settings[:auth][:type] == :http_basic
      b.use Rack::Auth::Digest::MD5, settings[:auth][:realm], settings[:auth][:opaque], &settings[:auth][:proc] if settings[:auth] && settings[:auth][:type] == :http_digest
      b.use Grape::Middleware::Prefixer, :prefix => settings[:root_prefix] if settings[:root_prefix]

      if settings[:version]
        b.use Grape::Middleware::Versioner.using(settings[:version_options][:using]), {
          :versions        => settings[:version],
          :version_options => settings[:version_options]
        }
      end

      b.use Grape::Middleware::Formatter, :default_format => settings[:default_format] || :json

      aggregate_setting(:middleware).each do |m|
        m = m.dup
        block = m.pop if m.last.is_a?(Proc)
        if block
          b.use *m, &block
        else
          b.use *m
        end
      end

      b
    end

    def helpers
      m = Module.new
      settings.stack.each{|frame| m.send :include, frame[:helpers] if frame[:helpers]}
      m
    end

    def aggregate_setting(key)
      settings.stack.inject([]) do |aggregate, frame|
        aggregate += (frame[key] || [])
      end
    end

    def run_filters(filters)
      (filters || []).each do |filter|
        instance_eval &filter
      end
    end

    def befores; aggregate_setting(:befores) end
    def afters; aggregate_setting(:afters) end
  end
end<|MERGE_RESOLUTION|>--- conflicted
+++ resolved
@@ -34,7 +34,6 @@
       if options[:app] && options[:app].respond_to?(:endpoints)
         options[:app].endpoints.each{|e| e.mount_in(route_set)}
       else
-<<<<<<< HEAD
         routes.each do |route|
           route_set.add_route(self,
             :path_info => route.route_compiled,
@@ -49,7 +48,7 @@
       options[:method].each do |method|
         options[:path].each do |path|
           prepared_path = prepare_path(path)
-          path = compile_path(path, !options[:app])
+          path = compile_path(prepared_path, !options[:app])
           regex = Rack::Mount::RegexpWithNamedGroups.new(path)
           path_params = regex.named_captures.map { |nc| nc[0] } - [ 'version', 'format' ]
           path_params |= (options[:route_options][:params] || [])
@@ -64,31 +63,6 @@
             :compiled => path,
             })
           )
-=======
-        options[:method].each do |method|
-          options[:path].each do |path|
-            prepared_path = prepare_path(path)
-            path = compile_path(prepared_path, !options[:app])
-            regex = Rack::Mount::RegexpWithNamedGroups.new(path)
-            path_params = regex.named_captures.map { |nc| nc[0] } - [ 'version', 'format' ]
-            path_params |= (options[:route_options][:params] || [])
-            request_method = (method.to_s.upcase unless method == :any)
-
-            # routes << Route.new(route_options.merge({
-            #   :prefix => prefix,
-            #   :version => settings[:version] ? settings[:version].join('|') : nil,
-            #   :namespace => namespace,
-            #   :method => request_method,
-            #   :path => prepared_path,
-            #   :params => path_params})
-            # )
-
-            route_set.add_route(self,
-              :path_info => path,
-              :request_method => request_method
-            )
-          end
->>>>>>> 4de96208
         end
       end
       routes
