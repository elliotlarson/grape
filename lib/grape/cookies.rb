--- conflicted
+++ resolved
@@ -34,15 +34,9 @@
       @cookies.each(&block)
     end
 
-<<<<<<< HEAD
-    def delete(name)
-      self.[]=(name, { :value => 'deleted', :expires => Time.at(0) })
-=======
-      def delete(name, opts = {})
-        options = opts.merge(value: 'deleted', expires: Time.at(0))
-        self.[]=(name, options)
-      end
->>>>>>> 8e8d74e0
+    def delete(name, opts = {})
+      options = opts.merge(value: 'deleted', expires: Time.at(0))
+      self.[]=(name, options)
     end
 
   end
