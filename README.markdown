--- conflicted
+++ resolved
@@ -105,6 +105,7 @@
 ``` ruby
 mount Twitter::API => "/"
 ```
+
 You can mount multiple API implementations inside another one.
 
 ```ruby
@@ -116,19 +117,12 @@
 
 ## Versioning
 
-<<<<<<< HEAD
 There are two stragies in which clients can reach your API's endpoints: `:header` 
 and `:path`. The default strategy is `:header`.
 
     version 'v1', :using => :header
 
 Using this versioning strategy, clients should pass the desired version in the HTTP Accept head. 
-=======
-Versioning is handled with HTTP Accept head by default, but can be configures
-to [use different strategies](https://github.com/intridea/grape/wiki/API-Versioning).
-For example, to request the above with a version, you would make the following
-request:
->>>>>>> a449fd46
 
     curl -H Accept=application/vnd.twitter-v1+json http://localhost:9292/statuses/public_timeline
 
@@ -292,13 +286,9 @@
 end
 ```
 
-<<<<<<< HEAD
 Or rescue specific exceptions.
 
-```ruby
-=======
-``` ruby
->>>>>>> a449fd46
+``` ruby
 class Twitter::API < Grape::API
   rescue_from ArgumentError do |e|
     Rack::Response.new([ "ArgumentError: #{e.message}" ], 500)
@@ -344,7 +334,6 @@
 
 Use `rack-test` and define your API as `app`.
 
-<<<<<<< HEAD
 ```ruby
 require 'spec_helper'
 
@@ -371,13 +360,6 @@
       end
     end
   end
-=======
-``` ruby
-RSpec.configure do |config|
-  config.include RSpec::Rails::RequestExampleGroup, :type => :request, :example_group => {
-    :file_path => /spec\/api/
-  }
->>>>>>> a449fd46
 end
 ```
 
