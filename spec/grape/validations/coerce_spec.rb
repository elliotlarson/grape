--- conflicted
+++ resolved
@@ -6,13 +6,13 @@
   def app; subject end
 
   describe 'coerce' do
-    
+
     context "i18n" do
-    
+
       after :each do
         I18n.locale = :en
       end
-    
+
       it "i18n error on malformed input" do
         I18n.load_path << File.expand_path('../zh-CN.yml',__FILE__)
         I18n.reload!
@@ -24,7 +24,7 @@
         last_response.status.should == 400
         last_response.body.should == '年龄格式不正确'
       end
-    
+
       it 'gives an english fallback error when default locale message is blank' do
         I18n.locale = :'pt-BR'
         subject.params { requires :age, :type => Integer }
@@ -32,15 +32,11 @@
 
         get '/single', :age => '43a'
         last_response.status.should == 400
-        last_response.body.should == 'invalid parameter: age'
+        last_response.body.should == 'age is invalid'
       end
 
     end
-<<<<<<< HEAD
 
-=======
-    
->>>>>>> ff20cd49
     it 'error on malformed input' do
       subject.params { requires :int, :type => Integer }
       subject.get '/single' do 'int works'; end
